--- conflicted
+++ resolved
@@ -88,25 +88,13 @@
         // Initialize the connection to the sync nodes.
         Self::initialize_connection(trial, &peers_router, &ledger_router).await?;
 
-<<<<<<< HEAD
-        if node_port != 4135 {
-            let message = PeersRequest::Connect("144.126.223.138:4135".parse().unwrap(), ledger_router.clone());
-            peers_router.send(message).await?;
-
-            let message = PeersRequest::Connect("0.0.0.0:4135".parse().unwrap(), ledger_router.clone());
-            peers_router.send(message).await?;
-        }
-
         // Attempt to connect to the sync nodes.
         for sync_node_ip in E::SYNC_NODES {
             let message = PeersRequest::Connect(sync_node_ip.parse().unwrap(), ledger_router.clone());
             peers_router.send(message).await?;
         }
 
-        tokio::time::sleep(Duration::from_secs(3)).await;
-=======
         tokio::time::sleep(Duration::from_secs(2)).await;
->>>>>>> 4e79b190
 
         // Initialize a new instance of the RPC server.
         tasks.append(initialize_rpc_server::<N, E>(
