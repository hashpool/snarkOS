--- conflicted
+++ resolved
@@ -33,7 +33,6 @@
 harness = false
 
 [dependencies.snarkvm-algorithms]
-<<<<<<< HEAD
 version = "0.7.3"
 
 [dependencies.snarkvm-curves]
@@ -50,24 +49,6 @@
 
 [dependencies.snarkvm-utilities]
 version = "0.7.3"
-=======
-version = "=0.5.4"
-
-[dependencies.snarkvm-curves]
-version = "=0.5.4"
-
-[dependencies.snarkvm-dpc]
-version = "=0.5.4"
-
-[dependencies.snarkvm-parameters]
-version = "=0.5.4"
-
-[dependencies.snarkvm-posw]
-version = "=0.5.4"
-
-[dependencies.snarkvm-utilities]
-version = "=0.5.4"
->>>>>>> 597ebf64
 
 [dependencies.snarkos-profiler]
 path = "../profiler"
