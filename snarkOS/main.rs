--- conflicted
+++ resolved
@@ -97,11 +97,7 @@
         10000, // 10 seconds
     );
 
-<<<<<<< HEAD
-    // Start rpc task
-=======
     // Start RPC thread
->>>>>>> 550c937f
 
     if config.rpc.json_rpc {
         info!("Loading Aleo parameters for RPC...");
